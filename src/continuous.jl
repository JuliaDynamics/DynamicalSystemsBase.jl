--- conflicted
+++ resolved
@@ -7,12 +7,8 @@
 #####################################################################################
 using SimpleDiffEq: SimpleATsit5
 const DEFAULT_SOLVER = SimpleATsit5()
-<<<<<<< HEAD
 const DEFAULT_DIFFEQ_KWARGS = (abstol = 1e-6, reltol = 1e-6)
-=======
-const DEFAULT_DIFFEQ_KWARGS = (abstol = 1e-6,
-reltol = 1e-6, maxiters = typemax(Int))
->>>>>>> 0da9f411
+
 
 const CDS_KWARGS = (alg = DEFAULT_SOLVER, DEFAULT_DIFFEQ_KWARGS...)
 
