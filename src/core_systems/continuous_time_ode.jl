using OrdinaryDiffEqTsit5: Tsit5
using SciMLBase: ODEProblem, DEIntegrator, u_modified!, __init
export CoupledODEs, ContinuousDynamicalSystem

###########################################################################################
# DiffEq options
###########################################################################################
const DEFAULT_SOLVER = Tsit5()
const DEFAULT_DIFFEQ_KWARGS = (abstol = 1e-6, reltol = 1e-6)
const DEFAULT_DIFFEQ = (alg = DEFAULT_SOLVER, DEFAULT_DIFFEQ_KWARGS...)

# Function from user `@xlxs4`, see
# https://github.com/JuliaDynamics/DynamicalSystemsBase.jl/pull/153
_delete(a::NamedTuple, s::Symbol) = NamedTuple{filter(≠(s), keys(a))}(a)
function _decompose_into_solver_and_remaining(diffeq)
    if haskey(diffeq, :alg)
        return (diffeq[:alg], _delete(diffeq, :alg))
    else
        return (DEFAULT_SOLVER, diffeq)
    end
end

###########################################################################################
# Type
###########################################################################################
"""
    CoupledODEs <: ContinuousTimeDynamicalSystem
    CoupledODEs(f, u0 [, p]; diffeq, t0 = 0.0)

A deterministic continuous time dynamical system defined by a set of
coupled ordinary differential equations as follows:
```math
\\frac{d\\vec{u}}{dt} = \\vec{f}(\\vec{u}, p, t)
```
An alias for `CoupledODE` is `ContinuousDynamicalSystem`.

Optionally provide the parameter container `p` and initial time as keyword `t0`.

For construction instructions regarding `f, u0` see the DynamicalSystems.jl tutorial.

## DifferentialEquations.jl interfacing

The ODEs are evolved via the solvers of DifferentialEquations.jl.
When initializing a `CoupledODEs`, you can specify the solver that will integrate
`f` in time, along with any other integration options, using the `diffeq` keyword.
For example you could use `diffeq = (abstol = 1e-9, reltol = 1e-9)`.
If you want to specify a solver, do so by using the keyword `alg`, e.g.:
`diffeq = (alg = Tsit5(), reltol = 1e-6)`. This requires you to have been first
`using OrdinaryDiffEq` (or smaller library package such as `OrdinaryDiffEqVerner`)
to access the solvers. The default `diffeq` is:

$(DynamicalSystemsBase.DEFAULT_DIFFEQ)

`diffeq` keywords can also include `callback` for [event handling
](http://docs.juliadiffeq.org/latest/features/callback_functions.html).

The convenience constructors `CoupledODEs(prob::ODEProblem [, diffeq])` and
`CoupledODEs(ds::CoupledODEs [, diffeq])` are also available.
Use `ODEProblem(ds::CoupledODEs, tspan = (t0, Inf))` to obtain the problem.

To integrate with ModelingToolkit.jl, the dynamical system **must** be created
via the `ODEProblem` (which itself is created via ModelingToolkit.jl), see
the Tutorial for an example.

Dev note: `CoupledODEs` is a light wrapper of `ODEIntegrator` from DifferentialEquations.jl.
"""
struct CoupledODEs{IIP, D, I, P} <: ContinuousTimeDynamicalSystem
    integ::I
    # things we can't recover from `integ`
    p0::P
    diffeq # isn't parameterized because it is only used for display
end

"""
    ContinuousDynamicalSystem

An alias to [`CoupledODEs`](@ref).
This was the name these systems had before DynamicalSystems.jl v3.0.
"""
const ContinuousDynamicalSystem = CoupledODEs

function CoupledODEs(f, u0, p = SciMLBase.NullParameters(); t0 = 0, diffeq = DEFAULT_DIFFEQ)
    IIP = isinplace(f, 4) # from SciMLBase
    s = correct_state(Val{IIP}(), u0)
    T = eltype(s)
    prob = ODEProblem{IIP}(f, s, (T(t0), T(Inf)), p)
    return CoupledODEs(prob, diffeq)
end
# This preserves the referrenced MTK system and the originally passed diffeq kwargs
CoupledODEs(ds::CoupledODEs, diffeq) = CoupledODEs(ODEProblem(ds), merge(ds.diffeq, diffeq))
# Below `special_kwargs` is undocumented internal option for passing `internalnorm`
function CoupledODEs(prob::ODEProblem, diffeq = DEFAULT_DIFFEQ; special_kwargs...)
    if haskey(special_kwargs, :diffeq)
        throw(ArgumentError("`diffeq` is given as positional argument when an ODEProblem is provided."))
    end
    IIP = isinplace(prob)
    D = length(prob.u0)
    P = typeof(prob.p)
    if prob.tspan === (nothing, nothing)
        # If the problem was made via MTK, it is possible to not have a default timespan.
        U = eltype(prob.u0)
        prob = SciMLBase.remake(prob; tspan = (U(0), U(Inf)))
    end
    solver, remaining = _decompose_into_solver_and_remaining(diffeq)
    integ = __init(prob, solver; remaining..., special_kwargs...,
        # Integrators are used exclusively iteratively. There is no reason to save anything.
        save_start = false, save_end = false, save_everystep = false,
        # DynamicalSystems.jl operates on integrators and `step!` exclusively,
        # so there is no reason to limit the maximum time evolution
        maxiters = Inf,
    )
    return CoupledODEs{IIP, D, typeof(integ), P}(integ, deepcopy(prob.p), diffeq)
end

function SciMLBase.ODEProblem(ds::CoupledODEs{IIP}, tspan = (initial_time(ds), Inf)) where {IIP}
    prob = ds.integ.sol.prob
    return SciMLBase.remake(prob; tspan)
end

# Pretty print
function additional_details(ds::CoupledODEs)
    solver, remaining = _decompose_into_solver_and_remaining(ds.diffeq)
    return ["ODE solver" => string(nameof(typeof(solver))),
        "ODE kwargs" => remaining,
    ]
end

###########################################################################################
# Extend interface and extend for `DEIntegrator`
###########################################################################################
StateSpaceSets.dimension(::CoupledODEs{IIP, D}) where {IIP, D} = D

for f in (:initial_state, :current_parameters, :dynamic_rule,
    :current_time, :initial_time, :successful_step,)
    @eval $(f)(ds::ContinuousTimeDynamicalSystem, args...) = $(f)(ds.integ, args...)
end

SciMLBase.isinplace(::CoupledODEs{IIP}) where {IIP} = IIP
set_state!(ds::CoupledODEs, u::AbstractArray) = (set_state!(ds.integ, u); ds)

# so that `ds` is printed
SciMLBase.step!(ds::CoupledODEs, args...) = (step!(ds.integ, args...); ds)

function SciMLBase.reinit!(ds::ContinuousTimeDynamicalSystem, u::AbstractArray = initial_state(ds);
        p = current_parameters(ds), t0 = initial_time(ds), kw...
    )
    set_parameters!(ds, p)
<<<<<<< HEAD
    reinit!(ds.integ, u; reinit_dae = false, reset_dt = true, t0)
=======
    reinit!(ds.integ, u; reinit_dae = false, reset_dt = true, t0, kw...)
>>>>>>> f7fc41dc
    return ds
end

# `DEIntegrator` stuff
dynamic_rule(integ::DEIntegrator) = integ.f.f
current_parameters(integ::DEIntegrator) = integ.p
initial_state(integ::DEIntegrator) = integ.sol.prob.u0
current_state(ds::CoupledODEs) = current_state(ds.integ)
current_state(integ::DEIntegrator) = integ.u
current_time(integ::DEIntegrator) = integ.t
initial_time(integ::DEIntegrator) = integ.sol.prob.tspan[1]

# For checking successful step, the `SciMLBase.step!` function checks
# `integ.sol.retcode in (ReturnCode.Default, ReturnCode.Success) || break`.
# But the actual API call would be `successful_retcode(check_error(integ))`.
# The latter however is already used in `step!(integ)` so there is no reason to re-do it.
# Besides, within DynamicalSystems.jl the integration is never expected to terminate.
# Nevertheless here we extend explicitly only for ODE stuff because it may be that for
# other type of DEIntegrators a different step interruption is possible.
function successful_step(integ::SciMLBase.AbstractODEIntegrator)
    rcode = integ.sol.retcode
    return rcode == SciMLBase.ReturnCode.Default || rcode == SciMLBase.ReturnCode.Success
end

function set_state!(integ::DEIntegrator, u)
    if integ.u isa Array{<:Real}
        integ.u .= u
    elseif integ.u isa StateSpaceSets.StaticArraysCore.SArray{<:Real}
        integ.u = u
    else
        integ.u = recursivecopy(u)
    end
    u_modified!(integ, true)
    return
end

# This is here to ensure that `u_modified!` is called
function set_parameter!(ds::CoupledODEs, args...)
    _set_parameter!(ds, args...)
    u_modified!(ds.integ, true)
    return
end

referrenced_sciml_prob(ds::CoupledODEs) = ds.integ.sol.prob<|MERGE_RESOLUTION|>--- conflicted
+++ resolved
@@ -145,11 +145,7 @@
         p = current_parameters(ds), t0 = initial_time(ds), kw...
     )
     set_parameters!(ds, p)
-<<<<<<< HEAD
-    reinit!(ds.integ, u; reinit_dae = false, reset_dt = true, t0)
-=======
     reinit!(ds.integ, u; reinit_dae = false, reset_dt = true, t0, kw...)
->>>>>>> f7fc41dc
     return ds
 end
 
