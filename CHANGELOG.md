--- conflicted
+++ resolved
@@ -1,12 +1,12 @@
+# v3.11.0
+
+Brand new dynamical system `CoupledSDEs` that represents stochastic differential equations. It also comes with a dedicated documentation page.
+
 # v3.10.0
 
-<<<<<<< HEAD
-Brand new dynamical system `CoupledSDEs` that represents stochastic differential equations. It also comes with a dedicated documentation page.
-=======
 - OrdinaryDiffEq.jl dependency reduced to OrdinaryDiffEqTsit5.jl.
 - Updated to StateSpaceSets.jl v2: now the keyword `container` can be given to
   the `trajectory` function.
->>>>>>> 80a35d2a
 
 # v3.9.0
 
